--- conflicted
+++ resolved
@@ -43,17 +43,9 @@
   //play.api.libs.iteratee.Enumerator.imperative[A](onComplete = onDisconnected)
   def chunked(stream: java.io.InputStream, chunkSize: Int): Enumerator[Array[Byte]] = Enumerator.fromStream(stream, chunkSize)
   def chunked(file: java.io.File, chunkSize: Int) = Enumerator.fromFile(file, chunkSize)
-<<<<<<< HEAD
   def chunkedStrategy = StreamingStrategy.Chunked()
   def simpleStrategy = StreamingStrategy.Simple
-=======
   def sendFile(status: play.api.mvc.Results.Status, file: java.io.File, inline: Boolean, filename: String) = status.sendFile(file, inline, _ => filename)(play.core.Execution.internalContext)
-}
-object JavaResultExtractor {
-
-  private val defaultWaitTime = Duration(5, SECONDS)
->>>>>>> 34346978
-
 }
 
 object JavaResultExtractor {
